--- conflicted
+++ resolved
@@ -2792,14 +2792,9 @@
     {
         version(assert)
         {
-<<<<<<< HEAD
-            import core.exception;
-            if (empty) throw new RangeError();
-=======
             import core.exception : RangeError;
             if (empty)
                 throw new RangeError();
->>>>>>> e2e986c7
         }
         static if (fullSlicing)
             return _input[0 .. _end];
@@ -2811,14 +2806,9 @@
     {
         version(assert)
         {
-<<<<<<< HEAD
-            import core.exception;
-            if (empty) throw new RangeError();
-=======
             import core.exception : RangeError;
             if (empty)
                 throw new RangeError();
->>>>>>> e2e986c7
         }
 
         static if (fullSlicing)

// Written in the D programming language.

/**
This module implements a
$(WEB erdani.org/publications/cuj-04-2002.html,discriminated union)
type (a.k.a.
$(WEB en.wikipedia.org/wiki/Tagged_union,tagged union),
$(WEB en.wikipedia.org/wiki/Algebraic_data_type,algebraic type)).
Such types are useful
for type-uniform binary interfaces, interfacing with scripting
languages, and comfortable exploratory programming.

Macros:
 WIKI = Phobos/StdVariant

Synopsis:
----
Variant a; // Must assign before use, otherwise exception ensues
// Initialize with an integer; make the type int
Variant b = 42;
assert(b.type == typeid(int));
// Peek at the value
assert(b.peek!(int) !is null && *b.peek!(int) == 42);
// Automatically convert per language rules
auto x = b.get!(real);
// Assign any other type, including other variants
a = b;
a = 3.14;
assert(a.type == typeid(double));
// Implicit conversions work just as with built-in types
assert(a < b);
// Check for convertibility
assert(!a.convertsTo!(int)); // double not convertible to int
// Strings and all other arrays are supported
a = "now I'm a string";
assert(a == "now I'm a string");
a = new int[42]; // can also assign arrays
assert(a.length == 42);
a[5] = 7;
assert(a[5] == 7);
// Can also assign class values
class Foo {}
auto foo = new Foo;
a = foo;
assert(*a.peek!(Foo) == foo); // and full type information is preserved
----

A $(LREF Variant) object can hold a value of any type, with very few
restrictions (such as `shared` types and noncopyable types). Setting the value
is as immediate as assigning to the `Variant` object. To read back the value of
the appropriate type `T`, use the $(LREF get!T) call. To query whether a
`Variant` currently holds a value of type `T`, use $(LREF peek!T). To fetch the
exact type currently held, call $(LREF type), which returns the `TypeInfo` of
the current value.

In addition to $(LREF Variant), this module also defines the $(LREF Algebraic)
type constructor. Unlike `Variant`, `Algebraic` only allows a finite set of
types, which are specified in the instantiation (e.g. $(D Algebraic!(int,
string)) may only hold an `int` or a `string`).

Credits: Reviewed by Brad Roberts. Daniel Keep provided a detailed code review
prompting the following improvements: (1) better support for arrays; (2) support
for associative arrays; (3) friendlier behavior towards the garbage collector.
Copyright: Copyright Andrei Alexandrescu 2007 - 2015.
License:   $(WEB www.boost.org/LICENSE_1_0.txt, Boost License 1.0).
Authors:   $(WEB erdani.org, Andrei Alexandrescu)
Source:    $(PHOBOSSRC std/_variant.d)
*/
module std.variant;

import core.stdc.string, std.conv, std.exception, std.meta, std.traits,
    std.typecons;

/++
    Gives the $(D sizeof) the largest type given.
  +/
template maxSize(T...)
{
    static if (T.length == 1)
    {
        enum size_t maxSize = T[0].sizeof;
    }
    else
    {
        import std.algorithm.comparison : max;
        enum size_t maxSize = max(T[0].sizeof, maxSize!(T[1 .. $]));
    }
}

struct This;

<<<<<<< HEAD
private template This2Variant(V, T...)
{
    // Test if it compiles because right now type replacement does not work for
    // functions involving local types.
    static if (__traits(compiles, AliasSeq!(ReplaceType!(This, V, T))))
        alias This2Variant = AliasSeq!(ReplaceType!(This, V, T));
    else
        alias This2Variant = AliasSeq!T;
}
=======
private alias This2Variant(V, T...) = TypeTuple!(ReplaceType!(This, V, T));
>>>>>>> 995622e7

/**
 * $(D VariantN) is a back-end type seldom used directly by user
 * code. Two commonly-used types using $(D VariantN) as
 * back-end are:
 *
 * $(OL $(LI $(B Algebraic): A closed discriminated union with a
 * limited type universe (e.g., $(D Algebraic!(int, double,
 * string)) only accepts these three types and rejects anything
 * else).) $(LI $(B Variant): An open discriminated union allowing an
 * unbounded set of types. If any of the types in the $(D Variant)
 * are larger than the largest built-in type, they will automatically
 * be boxed. This means that even large types will only be the size
 * of a pointer within the $(D Variant), but this also implies some
 * overhead. $(D Variant) can accommodate all primitive types and
 * all user-defined types.))
 *
 * Both $(D Algebraic) and $(D Variant) share $(D
 * VariantN)'s interface. (See their respective documentations below.)
 *
 * $(D VariantN) is a discriminated union type parameterized
 * with the largest size of the types stored ($(D maxDataSize))
 * and with the list of allowed types ($(D AllowedTypes)). If
 * the list is empty, then any type up of size up to $(D
 * maxDataSize) (rounded up for alignment) can be stored in a
 * $(D VariantN) object without being boxed (types larger
 * than this will be boxed).
 *
 */
struct VariantN(size_t maxDataSize, AllowedTypesParam...)
{
    /**
    The list of allowed types. If empty, any type is allowed.
    */
    alias AllowedTypes = This2Variant!(VariantN, AllowedTypesParam);

private:
    // Compute the largest practical size from maxDataSize
    struct SizeChecker
    {
        int function() fptr;
        ubyte[maxDataSize] data;
    }
    enum size = SizeChecker.sizeof - (int function()).sizeof;

    /** Tells whether a type $(D T) is statically allowed for
     * storage inside a $(D VariantN) object by looking
     * $(D T) up in $(D AllowedTypes).
     */
    public template allowed(T)
    {
        enum bool allowed
            = is(T == VariantN)
            ||
            //T.sizeof <= size &&
            (AllowedTypes.length == 0 || staticIndexOf!(T, AllowedTypes) >= 0);
    }

    // Each internal operation is encoded with an identifier. See
    // the "handler" function below.
    enum OpID { getTypeInfo, get, compare, equals, testConversion, toString,
            index, indexAssign, catAssign, copyOut, length,
            apply, postblit, destruct }

    // state
    ptrdiff_t function(OpID selector, ubyte[size]* store, void* data) fptr
        = &handler!(void);
    union
    {
        ubyte[size] store;
        // conservatively mark the region as pointers
        static if (size >= (void*).sizeof)
            void*[size / (void*).sizeof] p;
    }

    // internals
    // Handler for an uninitialized value
    static ptrdiff_t handler(A : void)(OpID selector, ubyte[size]*, void* parm)
    {
        switch (selector)
        {
        case OpID.getTypeInfo:
            *cast(TypeInfo *) parm = typeid(A);
            break;
        case OpID.copyOut:
            auto target = cast(VariantN *) parm;
            target.fptr = &handler!(A);
            // no need to copy the data (it's garbage)
            break;
        case OpID.compare:
        case OpID.equals:
            auto rhs = cast(const VariantN *) parm;
            return rhs.peek!(A)
                ? 0 // all uninitialized are equal
                : ptrdiff_t.min; // uninitialized variant is not comparable otherwise
        case OpID.toString:
            string * target = cast(string*) parm;
            *target = "<Uninitialized VariantN>";
            break;
        case OpID.postblit:
        case OpID.destruct:
            break;
        case OpID.get:
        case OpID.testConversion:
        case OpID.index:
        case OpID.indexAssign:
        case OpID.catAssign:
        case OpID.length:
            throw new VariantException(
                "Attempt to use an uninitialized VariantN");
        default: assert(false, "Invalid OpID");
        }
        return 0;
    }

    // Handler for all of a type's operations
    static ptrdiff_t handler(A)(OpID selector, ubyte[size]* pStore, void* parm)
    {
        static A* getPtr(void* untyped)
        {
            if (untyped)
            {
                static if (A.sizeof <= size)
                    return cast(A*) untyped;
                else
                    return *cast(A**) untyped;
            }
            return null;
        }

        static ptrdiff_t compare(A* rhsPA, A* zis, OpID selector)
        {
            static if (is(typeof(*rhsPA == *zis)))
            {
                if (*rhsPA == *zis)
                {
                    return 0;
                }
                static if (is(typeof(*zis < *rhsPA)))
                {
                    // Many types (such as any using the default Object opCmp)
                    // will throw on an invalid opCmp, so do it only
                    // if the caller requests it.
                    if (selector == OpID.compare)
                        return *zis < *rhsPA ? -1 : 1;
                    else
                        return ptrdiff_t.min;
                }
                else
                {
                    // Not equal, and type does not support ordering
                    // comparisons.
                    return ptrdiff_t.min;
                }
            }
            else
            {
                // Type does not support comparisons at all.
                return ptrdiff_t.min;
            }
        }

        auto zis = getPtr(pStore);
        // Input: TypeInfo object
        // Output: target points to a copy of *me, if me was not null
        // Returns: true iff the A can be converted to the type represented
        // by the incoming TypeInfo
        static bool tryPutting(A* src, TypeInfo targetType, void* target)
        {
            alias UA = Unqual!A;
            alias MutaTypes = AliasSeq!(UA, ImplicitConversionTargets!UA);
            alias ConstTypes = staticMap!(ConstOf, MutaTypes);
            alias SharedTypes = staticMap!(SharedOf, MutaTypes);
            alias SharedConstTypes = staticMap!(SharedConstOf, MutaTypes);
            alias ImmuTypes  = staticMap!(ImmutableOf, MutaTypes);

            static if (is(A == immutable))
                alias AllTypes = AliasSeq!(ImmuTypes, ConstTypes, SharedConstTypes);
            else static if (is(A == shared))
            {
                static if (is(A == const))
                    alias AllTypes = SharedConstTypes;
                else
                    alias AllTypes = AliasSeq!(SharedTypes, SharedConstTypes);
            }
            else
            {
                static if (is(A == const))
                    alias AllTypes = ConstTypes;
                else
                    alias AllTypes = AliasSeq!(MutaTypes, ConstTypes);
            }

            foreach (T ; AllTypes)
            {
                if (targetType != typeid(T))
                {
                    continue;
                }

                static if (is(typeof(*cast(T*) target = *src)))
                {
                    auto zat = cast(T*) target;
                    if (src)
                    {
                        static if (T.sizeof > 0)
                            assert(target, "target must be non-null");
                        *zat = *src;
                    }
                }
                else static if (is(T == const(U), U) ||
                                is(T == shared(U), U) ||
                                is(T == shared const(U), U) ||
                                is(T == immutable(U), U))
                {
                    auto zat = cast(U*) target;
                    if (src)
                    {
                        static if (U.sizeof > 0)
                            assert(target, "target must be non-null");
                        *zat = *(cast(UA*) (src));
                    }
                }
                else
                {
                    // type is not assignable
                    if (src) assert(false, A.stringof);
                }
                return true;
            }
            return false;
        }

        switch (selector)
        {
        case OpID.getTypeInfo:
            *cast(TypeInfo *) parm = typeid(A);
            break;
        case OpID.copyOut:
            auto target = cast(VariantN *) parm;
            assert(target);

            static if (target.size < A.sizeof)
            {
                if (target.type.tsize < A.sizeof)
                    *cast(A**)&target.store = new A;
            }
            tryPutting(zis, typeid(A), cast(void*) getPtr(&target.store))
                || assert(false);
            target.fptr = &handler!(A);
            break;
        case OpID.get:
            auto t = * cast(Tuple!(TypeInfo, void*)*) parm;
            return !tryPutting(zis, t[0], t[1]);
        case OpID.testConversion:
            return !tryPutting(null, *cast(TypeInfo*) parm, null);
        case OpID.compare:
        case OpID.equals:
            auto rhsP = cast(VariantN *) parm;
            auto rhsType = rhsP.type;
            // Are we the same?
            if (rhsType == typeid(A))
            {
                // cool! Same type!
                auto rhsPA = getPtr(&rhsP.store);
                return compare(rhsPA, zis, selector);
            } else if (rhsType == typeid(void))
            {
                // No support for ordering comparisons with
                // uninitialized vars
                return ptrdiff_t.min;
            }
            VariantN temp;
            // Do I convert to rhs?
            if (tryPutting(zis, rhsType, &temp.store))
            {
                // cool, I do; temp's store contains my data in rhs's type!
                // also fix up its fptr
                temp.fptr = rhsP.fptr;
                // now lhsWithRhsType is a full-blown VariantN of rhs's type
                if (selector == OpID.compare)
                    return temp.opCmp(*rhsP);
                else
                    return temp.opEquals(*rhsP) ? 0 : 1;
            }
            // Does rhs convert to zis?
            auto t = tuple(typeid(A), &temp.store);
            if (rhsP.fptr(OpID.get, &rhsP.store, &t) == 0)
            {
                // cool! Now temp has rhs in my type!
                auto rhsPA = getPtr(&temp.store);
                return compare(rhsPA, zis, selector);
            }
            return ptrdiff_t.min; // dunno
        case OpID.toString:
            auto target = cast(string*) parm;
            static if (is(typeof(to!(string)(*zis))))
            {
                *target = to!(string)(*zis);
                break;
            }
            // TODO: The following test evaluates to true for shared objects.
            //       Use __traits for now until this is sorted out.
            // else static if (is(typeof((*zis).toString)))
            else static if (__traits(compiles, {(*zis).toString();}))
            {
                *target = (*zis).toString();
                break;
            }
            else
            {
                throw new VariantException(typeid(A), typeid(string));
            }

        case OpID.index:
            auto result = cast(Variant*) parm;
            static if (isArray!(A) && !is(Unqual!(typeof(A.init[0])) == void))
            {
                // array type; input and output are the same VariantN
                size_t index = result.convertsTo!(int)
                    ? result.get!(int) : result.get!(size_t);
                *result = (*zis)[index];
                break;
            }
            else static if (isAssociativeArray!(A))
            {
                *result = (*zis)[result.get!(typeof(A.init.keys[0]))];
                break;
            }
            else
            {
                throw new VariantException(typeid(A), result[0].type);
            }

        case OpID.indexAssign:
            // array type; result comes first, index comes second
            auto args = cast(Variant*) parm;
            static if (isArray!(A) && is(typeof((*zis)[0] = (*zis)[0])))
            {
                size_t index = args[1].convertsTo!(int)
                    ? args[1].get!(int) : args[1].get!(size_t);
                (*zis)[index] = args[0].get!(typeof((*zis)[0]));
                break;
            }
            else static if (isAssociativeArray!(A))
            {
                (*zis)[args[1].get!(typeof(A.init.keys[0]))]
                    = args[0].get!(typeof(A.init.values[0]));
                break;
            }
            else
            {
                throw new VariantException(typeid(A), args[0].type);
            }

        case OpID.catAssign:
            static if (!is(Unqual!(typeof((*zis)[0])) == void) && is(typeof((*zis)[0])) && is(typeof((*zis) ~= *zis)))
            {
                // array type; parm is the element to append
                auto arg = cast(Variant*) parm;
                alias E = typeof((*zis)[0]);
                if (arg[0].convertsTo!(E))
                {
                    // append one element to the array
                    (*zis) ~= [ arg[0].get!(E) ];
                }
                else
                {
                    // append a whole array to the array
                    (*zis) ~= arg[0].get!(A);
                }
                break;
            }
            else
            {
                throw new VariantException(typeid(A), typeid(void[]));
            }

        case OpID.length:
            static if (isArray!(A) || isAssociativeArray!(A))
            {
                return zis.length;
            }
            else
            {
                throw new VariantException(typeid(A), typeid(void[]));
            }

        case OpID.apply:
            static if (!isFunctionPointer!A && !isDelegate!A)
            {
                enforce(0, text("Cannot apply `()' to a value of type `",
                                A.stringof, "'."));
            }
            else
            {
                alias ParamTypes = Parameters!A;
                auto p = cast(Variant*) parm;
                auto argCount = p.get!size_t;
                // To assign the tuple we need to use the unqualified version,
                // otherwise we run into issues such as with const values.
                // We still get the actual type from the Variant though
                // to ensure that we retain const correctness.
                Tuple!(staticMap!(Unqual, ParamTypes)) t;
                enforce(t.length == argCount,
                        text("Argument count mismatch: ",
                             A.stringof, " expects ", t.length,
                             " argument(s), not ", argCount, "."));
                auto variantArgs = p[1 .. argCount + 1];
                foreach (i, T; ParamTypes)
                {
                    t[i] = cast()variantArgs[i].get!T;
                }

                auto args = cast(Tuple!(ParamTypes))t;
                static if(is(ReturnType!A == void))
                {
                    (*zis)(args.expand);
                    *p = Variant.init; // void returns uninitialized Variant.
                }
                else
                {
                    *p = (*zis)(args.expand);
                }
            }
            break;

        case OpID.postblit:
            static if (hasElaborateCopyConstructor!A)
            {
                typeid(A).postblit(zis);
            }
            break;

        case OpID.destruct:
            static if (hasElaborateDestructor!A)
            {
                typeid(A).destroy(zis);
            }
            break;

        default: assert(false);
        }
        return 0;
    }

public:
    /** Constructs a $(D VariantN) value given an argument of a
     * generic type. Statically rejects disallowed types.
     */

    this(T)(T value)
    {
        static assert(allowed!(T), "Cannot store a " ~ T.stringof
            ~ " in a " ~ VariantN.stringof);
        opAssign(value);
    }

    /// Allows assignment from a subset algebraic type
    this(T : VariantN!(tsize, Types), size_t tsize, Types...)(T value)
        if (!is(T : VariantN) && Types.length > 0 && allSatisfy!(allowed, Types))
    {
        opAssign(value);
    }

    static if (!AllowedTypes.length || anySatisfy!(hasElaborateCopyConstructor, AllowedTypes))
    {
        this(this)
        {
            fptr(OpID.postblit, &store, null);
        }
    }

    static if (!AllowedTypes.length || anySatisfy!(hasElaborateDestructor, AllowedTypes))
    {
        ~this()
        {
            fptr(OpID.destruct, &store, null);
        }
    }

    /** Assigns a $(D VariantN) from a generic
     * argument. Statically rejects disallowed types. */

    VariantN opAssign(T)(T rhs)
    {
        //writeln(typeid(rhs));
        static assert(allowed!(T), "Cannot store a " ~ T.stringof
            ~ " in a " ~ VariantN.stringof ~ ". Valid types are "
                ~ AllowedTypes.stringof);

        static if (is(T : VariantN))
        {
            rhs.fptr(OpID.copyOut, &rhs.store, &this);
        }
        else static if (is(T : const(VariantN)))
        {
            static assert(false,
                    "Assigning Variant objects from const Variant"~
                    " objects is currently not supported.");
        }
        else
        {
            static if (!AllowedTypes.length || anySatisfy!(hasElaborateDestructor, AllowedTypes))
            {
                // Assignment should destruct previous value
                fptr(OpID.destruct, &store, null);
            }

            static if (T.sizeof <= size)
            {
                // If T is a class we're only copying the reference, so it
                // should be safe to cast away shared so the memcpy will work.
                //
                // TODO: If a shared class has an atomic reference then using
                //       an atomic load may be more correct.  Just make sure
                //       to use the fastest approach for the load op.
                static if (is(T == class) && is(T == shared))
                    memcpy(&store, cast(const(void*)) &rhs, rhs.sizeof);
                else
                    memcpy(&store, &rhs, rhs.sizeof);
                static if (hasElaborateCopyConstructor!T)
                {
                    typeid(T).postblit(&store);
                }
            }
            else
            {
                static if (__traits(compiles, {new T(rhs);}))
                {
                    auto p = new T(rhs);
                }
                else
                {
                    auto p = new T;
                    *p = rhs;
                }
                memcpy(&store, &p, p.sizeof);
            }
            fptr = &handler!(T);
        }
        return this;
    }

    // Allow assignment from another variant which is a subset of this one
    VariantN opAssign(T : VariantN!(tsize, Types), size_t tsize, Types...)(T rhs)
        if (!is(T : VariantN) && Types.length > 0 && allSatisfy!(allowed, Types))
    {
        // discover which type rhs is actually storing
        foreach (V; T.AllowedTypes)
            if (rhs.type == typeid(V))
                return this = rhs.get!V;
        assert(0, T.AllowedTypes.stringof);
    }


    Variant opCall(P...)(auto ref P params)
    {
        Variant[P.length + 1] pack;
        pack[0] = P.length;
        foreach (i, _; params)
        {
            pack[i + 1] = params[i];
        }
        fptr(OpID.apply, &store, &pack);
        return pack[0];
    }

    /** Returns true if and only if the $(D VariantN) object
     * holds a valid value (has been initialized with, or assigned
     * from, a valid value).
     */
    @property bool hasValue() const pure nothrow
    {
        // @@@BUG@@@ in compiler, the cast shouldn't be needed
        return cast(typeof(&handler!(void))) fptr != &handler!(void);
    }

    ///
    unittest
    {
        Variant a;
        assert(!a.hasValue);
        Variant b;
        a = b;
        assert(!a.hasValue); // still no value
        a = 5;
        assert(a.hasValue);
    }

    /**
     * If the $(D VariantN) object holds a value of the
     * $(I exact) type $(D T), returns a pointer to that
     * value. Otherwise, returns $(D null). In cases
     * where $(D T) is statically disallowed, $(D
     * peek) will not compile.
     */
    @property inout(T)* peek(T)() inout
    {
        static if (!is(T == void))
            static assert(allowed!(T), "Cannot store a " ~ T.stringof
                    ~ " in a " ~ VariantN.stringof);
        if (type != typeid(T))
            return null;
        static if (T.sizeof <= size)
            return cast(inout T*)&store;
        else
            return *cast(inout T**)&store;
    }

    ///
    unittest
    {
        Variant a = 5;
        auto b = a.peek!(int);
        assert(b !is null);
        *b = 6;
        assert(a == 6);
    }

    /**
     * Returns the $(D typeid) of the currently held value.
     */

    @property TypeInfo type() const nothrow @trusted
    {
        scope(failure) assert(0);

        TypeInfo result;
        fptr(OpID.getTypeInfo, null, &result);
        return result;
    }

    /**
     * Returns $(D true) if and only if the $(D VariantN)
     * object holds an object implicitly convertible to type $(D
     * U). Implicit convertibility is defined as per
     * $(LINK2 std_traits.html#ImplicitConversionTargets,ImplicitConversionTargets).
     */

    @property bool convertsTo(T)() const
    {
        TypeInfo info = typeid(T);
        return fptr(OpID.testConversion, null, &info) == 0;
    }

    /**
    Returns the value stored in the `VariantN` object, either by specifying the
    needed type or the index in the list of allowed types. The latter overload
    only applies to bounded variants (e.g. $(LREF Algebraic)).

    Params:
    T = The requested type. The currently stored value must implicitly convert
    to the requested type, in fact `DecayStaticToDynamicArray!T`. If an
    implicit conversion is not possible, throws a `VariantException`.
    index = The index of the type among `AllowedTypesParam`, zero-based.
     */
    @property inout(T) get(T)() inout
    {
        static if (is(T == shared))
            shared Unqual!T result;
        else
            Unqual!T result;
        auto buf = tuple(typeid(T), &result);

        if (fptr(OpID.get, cast(ubyte[size]*) &store, &buf))
        {
            throw new VariantException(type, typeid(T));
        }
        return * cast(inout T*) &result;
    }

    /// Ditto
    @property auto get(uint index)() inout
    if (index < AllowedTypes.length)
    {
        foreach (i, T; AllowedTypes)
        {
            static if (index == i) return get!T;
        }
        assert(0);
    }

    /**
     * Returns the value stored in the $(D VariantN) object,
     * explicitly converted (coerced) to the requested type $(D
     * T). If $(D T) is a string type, the value is formatted as
     * a string. If the $(D VariantN) object is a string, a
     * parse of the string to type $(D T) is attempted. If a
     * conversion is not possible, throws a $(D
     * VariantException).
     */

    @property T coerce(T)()
    {
        static if (isNumeric!T || isBoolean!T)
        {
            if (convertsTo!real)
            {
                // maybe optimize this fella; handle ints separately
                return to!T(get!real);
            }
            else if (convertsTo!(const(char)[]))
            {
                return to!T(get!(const(char)[]));
            }
            // I'm not sure why this doesn't convert to const(char),
            // but apparently it doesn't (probably a deeper bug).
            //
            // Until that is fixed, this quick addition keeps a common
            // function working. "10".coerce!int ought to work.
            else if (convertsTo!(immutable(char)[]))
            {
                return to!T(get!(immutable(char)[]));
            }
            else
            {
                enforce(false, text("Type ", type, " does not convert to ",
                                typeid(T)));
                assert(0);
            }
        }
        else static if (is(T : Object))
        {
            return to!(T)(get!(Object));
        }
        else static if (isSomeString!(T))
        {
            return to!(T)(toString());
        }
        else
        {
            // Fix for bug 1649
            static assert(false, "unsupported type for coercion");
        }
    }

    /**
     * Formats the stored value as a string.
     */

    string toString()
    {
        string result;
        fptr(OpID.toString, &store, &result) == 0 || assert(false);
        return result;
    }

    /**
     * Comparison for equality used by the "==" and "!="  operators.
     */

    // returns 1 if the two are equal
    bool opEquals(T)(auto ref T rhs) const
    {
        static if (is(Unqual!T == VariantN))
            alias temp = rhs;
        else
            auto temp = VariantN(rhs);
        return !fptr(OpID.equals, cast(ubyte[size]*) &store,
                     cast(void*) &temp);
    }

    // workaround for bug 10567 fix
    int opCmp(ref const VariantN rhs) const
    {
        return (cast()this).opCmp!(VariantN)(cast()rhs);
    }

    /**
     * Ordering comparison used by the "<", "<=", ">", and ">="
     * operators. In case comparison is not sensible between the held
     * value and $(D rhs), an exception is thrown.
     */

    int opCmp(T)(T rhs)
    {
        static if (is(T == VariantN))
            alias temp = rhs;
        else
            auto temp = VariantN(rhs);
        auto result = fptr(OpID.compare, &store, &temp);
        if (result == ptrdiff_t.min)
        {
            throw new VariantException(type, temp.type);
        }

        assert(result >= -1 && result <= 1);  // Should be true for opCmp.
        return cast(int) result;
    }

    /**
     * Computes the hash of the held value.
     */

    size_t toHash() const nothrow @safe
    {
        return type.getHash(&store);
    }

    private VariantN opArithmetic(T, string op)(T other)
    {
        static if (isInstanceOf!(.VariantN, T))
        {
            string tryUseType(string tp)
            {
                import std.format : format;
                return q{
                    static if (allowed!%1$s && T.allowed!%1$s)
                        if (convertsTo!%1$s && other.convertsTo!%1$s)
                            return VariantN(get!%1$s %2$s other.get!%1$s);
                }.format(tp, op);
            }

            mixin(tryUseType("uint"));
            mixin(tryUseType("int"));
            mixin(tryUseType("ulong"));
            mixin(tryUseType("long"));
            mixin(tryUseType("float"));
            mixin(tryUseType("double"));
            mixin(tryUseType("real"));
        }
        else
        {
            static if (allowed!T)
                if (auto pv = peek!T) return VariantN(mixin("*pv " ~ op ~ " other"));
            static if (allowed!uint && is(typeof(T.max) : uint) && isUnsigned!T)
                if (convertsTo!uint) return VariantN(mixin("get!(uint) " ~ op ~ " other"));
            static if (allowed!int && is(typeof(T.max) : int) && !isUnsigned!T)
                if (convertsTo!int) return VariantN(mixin("get!(int) " ~ op ~ " other"));
            static if (allowed!ulong && is(typeof(T.max) : ulong) && isUnsigned!T)
                if (convertsTo!ulong) return VariantN(mixin("get!(ulong) " ~ op ~ " other"));
            static if (allowed!long && is(typeof(T.max) : long) && !isUnsigned!T)
                if (convertsTo!long) return VariantN(mixin("get!(long) " ~ op ~ " other"));
            static if (allowed!float && is(T : float))
                if (convertsTo!float) return VariantN(mixin("get!(float) " ~ op ~ " other"));
            static if (allowed!double && is(T : double))
                if (convertsTo!double) return VariantN(mixin("get!(double) " ~ op ~ " other"));
            static if (allowed!real && is (T : real))
                if (convertsTo!real) return VariantN(mixin("get!(real) " ~ op ~ " other"));
        }

        throw new VariantException("No possible match found for VariantN "~op~" "~T.stringof);
    }

    private VariantN opLogic(T, string op)(T other)
    {
        VariantN result;
        static if (is(T == VariantN))
        {
            if (convertsTo!(uint) && other.convertsTo!(uint))
                result = mixin("get!(uint) " ~ op ~ " other.get!(uint)");
            else if (convertsTo!(int) && other.convertsTo!(int))
                result = mixin("get!(int) " ~ op ~ " other.get!(int)");
            else if (convertsTo!(ulong) && other.convertsTo!(ulong))
                result = mixin("get!(ulong) " ~ op ~ " other.get!(ulong)");
            else
                result = mixin("get!(long) " ~ op ~ " other.get!(long)");
        }
        else
        {
            if (is(typeof(T.max) : uint) && T.min == 0 && convertsTo!(uint))
                result = mixin("get!(uint) " ~ op ~ " other");
            else if (is(typeof(T.max) : int) && T.min < 0 && convertsTo!(int))
                result = mixin("get!(int) " ~ op ~ " other");
            else if (is(typeof(T.max) : ulong) && T.min == 0
                     && convertsTo!(ulong))
                result = mixin("get!(ulong) " ~ op ~ " other");
            else
                result = mixin("get!(long) " ~ op ~ " other");
        }
        return result;
    }

    /**
     * Arithmetic between $(D VariantN) objects and numeric
     * values. All arithmetic operations return a $(D VariantN)
     * object typed depending on the types of both values
     * involved. The conversion rules mimic D's built-in rules for
     * arithmetic conversions.
     */

    // Adapted from http://www.prowiki.org/wiki4d/wiki.cgi?DanielKeep/Variant
    // arithmetic
    VariantN opAdd(T)(T rhs) { return opArithmetic!(T, "+")(rhs); }
    ///ditto
    VariantN opSub(T)(T rhs) { return opArithmetic!(T, "-")(rhs); }

    // Commenteed all _r versions for now because of ambiguities
    // arising when two Variants are used

    // ///ditto
    // VariantN opSub_r(T)(T lhs)
    // {
    //     return VariantN(lhs).opArithmetic!(VariantN, "-")(this);
    // }
    ///ditto
    VariantN opMul(T)(T rhs) { return opArithmetic!(T, "*")(rhs); }
    ///ditto
    VariantN opDiv(T)(T rhs) { return opArithmetic!(T, "/")(rhs); }
    // ///ditto
    // VariantN opDiv_r(T)(T lhs)
    // {
    //     return VariantN(lhs).opArithmetic!(VariantN, "/")(this);
    // }
    ///ditto
    VariantN opMod(T)(T rhs) { return opArithmetic!(T, "%")(rhs); }
    // ///ditto
    // VariantN opMod_r(T)(T lhs)
    // {
    //     return VariantN(lhs).opArithmetic!(VariantN, "%")(this);
    // }
    ///ditto
    VariantN opAnd(T)(T rhs) { return opLogic!(T, "&")(rhs); }
    ///ditto
    VariantN opOr(T)(T rhs) { return opLogic!(T, "|")(rhs); }
    ///ditto
    VariantN opXor(T)(T rhs) { return opLogic!(T, "^")(rhs); }
    ///ditto
    VariantN opShl(T)(T rhs) { return opLogic!(T, "<<")(rhs); }
    // ///ditto
    // VariantN opShl_r(T)(T lhs)
    // {
    //     return VariantN(lhs).opLogic!(VariantN, "<<")(this);
    // }
    ///ditto
    VariantN opShr(T)(T rhs) { return opLogic!(T, ">>")(rhs); }
    // ///ditto
    // VariantN opShr_r(T)(T lhs)
    // {
    //     return VariantN(lhs).opLogic!(VariantN, ">>")(this);
    // }
    ///ditto
    VariantN opUShr(T)(T rhs) { return opLogic!(T, ">>>")(rhs); }
    // ///ditto
    // VariantN opUShr_r(T)(T lhs)
    // {
    //     return VariantN(lhs).opLogic!(VariantN, ">>>")(this);
    // }
    ///ditto
    VariantN opCat(T)(T rhs)
    {
        auto temp = this;
        temp ~= rhs;
        return temp;
    }
    // ///ditto
    // VariantN opCat_r(T)(T rhs)
    // {
    //     VariantN temp = rhs;
    //     temp ~= this;
    //     return temp;
    // }

    ///ditto
    VariantN opAddAssign(T)(T rhs)  { return this = this + rhs; }
    ///ditto
    VariantN opSubAssign(T)(T rhs)  { return this = this - rhs; }
    ///ditto
    VariantN opMulAssign(T)(T rhs)  { return this = this * rhs; }
    ///ditto
    VariantN opDivAssign(T)(T rhs)  { return this = this / rhs; }
    ///ditto
    VariantN opModAssign(T)(T rhs)  { return this = this % rhs; }
    ///ditto
    VariantN opAndAssign(T)(T rhs)  { return this = this & rhs; }
    ///ditto
    VariantN opOrAssign(T)(T rhs)   { return this = this | rhs; }
    ///ditto
    VariantN opXorAssign(T)(T rhs)  { return this = this ^ rhs; }
    ///ditto
    VariantN opShlAssign(T)(T rhs)  { return this = this << rhs; }
    ///ditto
    VariantN opShrAssign(T)(T rhs)  { return this = this >> rhs; }
    ///ditto
    VariantN opUShrAssign(T)(T rhs) { return this = this >>> rhs; }
    ///ditto
    VariantN opCatAssign(T)(T rhs)
    {
        auto toAppend = Variant(rhs);
        fptr(OpID.catAssign, &store, &toAppend) == 0 || assert(false);
        return this;
    }

    /**
     * Array and associative array operations. If a $(D
     * VariantN) contains an (associative) array, it can be indexed
     * into. Otherwise, an exception is thrown.
     */
    Variant opIndex(K)(K i)
    {
        auto result = Variant(i);
        fptr(OpID.index, &store, &result) == 0 || assert(false);
        return result;
    }

    ///
    unittest
    {
        auto a = Variant(new int[10]);
        a[5] = 42;
        assert(a[5] == 42);
        int[int] hash = [ 42:24 ];
        a = hash;
        assert(a[42] == 24);
    }

    /** Caveat:
    Due to limitations in current language, read-modify-write
    operations $(D op=) will not work properly:
    */
    unittest
    {
        Variant a = new int[10];
        a[5] = 42;
        a[5] += 8;
        //assert(a[5] == 50); // will fail, a[5] is still 42
    }

    unittest
    {
        int[int] hash = [ 42:24 ];
        Variant v = hash;
        assert(v[42] == 24);
        v[42] = 5;
        assert(v[42] == 5);
    }

    /// ditto
    Variant opIndexAssign(T, N)(T value, N i)
    {
        Variant[2] args = [ Variant(value), Variant(i) ];
        fptr(OpID.indexAssign, &store, &args) == 0 || assert(false);
        return args[0];
    }

    /** If the $(D VariantN) contains an (associative) array,
     * returns the length of that array. Otherwise, throws an
     * exception.
     */
    @property size_t length()
    {
        return cast(size_t) fptr(OpID.length, &store, null);
    }

    /**
       If the $(D VariantN) contains an array, applies $(D dg) to each
       element of the array in turn. Otherwise, throws an exception.
     */
    int opApply(Delegate)(scope Delegate dg) if (is(Delegate == delegate))
    {
        alias A = Parameters!(Delegate)[0];
        if (type == typeid(A[]))
        {
            auto arr = get!(A[]);
            foreach (ref e; arr)
            {
                if (dg(e)) return 1;
            }
        }
        else static if (is(A == VariantN))
        {
            foreach (i; 0 .. length)
            {
                // @@@TODO@@@: find a better way to not confuse
                // clients who think they change values stored in the
                // Variant when in fact they are only changing tmp.
                auto tmp = this[i];
                debug scope(exit) assert(tmp == this[i]);
                if (dg(tmp)) return 1;
            }
        }
        else
        {
            enforce(false, text("Variant type ", type,
                            " not iterable with values of type ",
                            A.stringof));
        }
        return 0;
    }
}

unittest
{
    Variant v;
    int foo() { return 42; }
    v = &foo;
    assert(v() == 42);

    static int bar(string s) { return to!int(s); }
    v = &bar;
    assert(v("43") == 43);
}

// opIndex with static arrays, issue 12771
unittest
{
    int[4] elements = [0, 1, 2, 3];
    Variant v = elements;
    assert(v == elements);
    assert(v[2] == 2);
    assert(v[3] == 3);
    v[2] = 6;
    assert(v[2] == 6);
    assert(v != elements);
}

//Issue# 8195
unittest
{
    struct S
    {
        int a;
        long b;
        string c;
        real d = 0.0;
        bool e;
    }

    static assert(S.sizeof >= Variant.sizeof);
    alias Types = AliasSeq!(string, int, S);
    alias MyVariant = VariantN!(maxSize!Types, Types);

    auto v = MyVariant(S.init);
    assert(v == S.init);
}

// Issue #10961
unittest
{
    // Primarily test that we can assign a void[] to a Variant.
    void[] elements = cast(void[])[1, 2, 3];
    Variant v = elements;
    void[] returned = v.get!(void[]);
    assert(returned == elements);
}

// Issue #13352
unittest
{
    alias TP = Algebraic!(long);
    auto a = TP(1L);
    auto b = TP(2L);
    assert(!TP.allowed!ulong);
    assert(a + b == 3L);
    assert(a + 2 == 3L);
    assert(1 + b == 3L);

    alias TP2 = Algebraic!(long, string);
    auto c = TP2(3L);
    assert(a + c == 4L);
}

// Issue #13354
unittest
{
    alias A = Algebraic!(string[]);
    A a = ["a", "b"];
    assert(a[0] == "a");
    assert(a[1] == "b");
    a[1] = "c";
    assert(a[1] == "c");

    alias AA = Algebraic!(int[string]);
    AA aa = ["a": 1, "b": 2];
    assert(aa["a"] == 1);
    assert(aa["b"] == 2);
    aa["b"] = 3;
    assert(aa["b"] == 3);
}

// Issue #14198
unittest
{
    Variant a = true;
    assert(a.type == typeid(bool));
}

// Issue #14233
unittest
{
    alias Atom = Algebraic!(string, This[]);

    Atom[] values = [];
    auto a = Atom(values);
}

pure nothrow @nogc
unittest
{
    Algebraic!(int, double) a;
    a = 100;
    a = 1.0;
}

// Issue 14457
unittest
{
    alias A = Algebraic!(int, float, double);
    alias B = Algebraic!(int, float);

    A a = 1;
    B b = 6f;
    a = b;

    assert(a.type == typeid(float));
    assert(a.get!float == 6f);
}

// Issue 14585
unittest
{
    static struct S
    {
        int x = 42;
        ~this() {assert(x == 42);}
    }
    Variant(S()).get!S;
}

// Issue 14586
unittest
{
    const Variant v = new immutable Object;
    v.get!(immutable Object);
}

unittest
{
    static struct S
    {
        T opCast(T)() {assert(false);}
    }
    Variant v = S();
    v.get!S;
}


/**
Algebraic data type restricted to a closed set of possible
types. It's an alias for a $(LREF VariantN) with an
appropriately-constructed maximum size. `Algebraic` is
useful when it is desirable to restrict what a discriminated type
could hold to the end of defining simpler and more efficient
manipulation.

*/
template Algebraic(T...)
{
    alias Algebraic = VariantN!(maxSize!T, T);
}

///
unittest
{
    auto v = Algebraic!(int, double, string)(5);
    assert(v.peek!(int));
    v = 3.14;
    assert(v.peek!(double));
    // auto x = v.peek!(long); // won't compile, type long not allowed
    // v = '1'; // won't compile, type char not allowed
}

/**
$(H4 Self-Referential Types)

A useful and popular use of algebraic data structures is for defining $(LUCKY
self-referential data structures), i.e. structures that embed references to
values of their own type within.

This is achieved with `Algebraic` by using `This` as a placeholder whenever a
reference to the type being defined is needed. The `Algebraic` instantiation
will perform $(LUCKY alpha renaming) on its constituent types, replacing `This`
with the self-referenced type. The structure of the type involving `This` may
be arbitrarily complex.
*/
unittest
{
    // A tree is either a leaf or a branch of two other trees
    alias Tree(Leaf) = Algebraic!(Leaf, Tuple!(This*, This*));
    Tree!int tree = tuple(new Tree!int(42), new Tree!int(43));
    Tree!int* right = tree.get!1[1];
    assert(*right == 43);

    // An object is a double, a string, or a hash of objects
    alias Obj = Algebraic!(double, string, This[string]);
    Obj obj = "hello";
    assert(obj.get!1 == "hello");
    obj = 42.0;
    assert(obj.get!0 == 42);
    obj = ["customer": Obj("John"), "paid": Obj(23.95)];
    assert(obj.get!2["customer"] == "John");
}

/**
`Variant` is an alias for `VariantN` instantiated with the largest of `creal`,
`char[]`, and `void delegate()`. This ensures that `Variant` is large enough
to hold all of D's predefined types unboxed, including all numeric types,
pointers, delegates, and class references.  You may want to use
$(D VariantN) directly with a different maximum size either for
storing larger types unboxed, or for saving memory.
 */
alias Variant = VariantN!(maxSize!(creal, char[], void delegate()));

/**
 * Returns an array of variants constructed from $(D args).
 *
 * This is by design. During construction the $(D Variant) needs
 * static type information about the type being held, so as to store a
 * pointer to function for fast retrieval.
 */
Variant[] variantArray(T...)(T args)
{
    Variant[] result;
    foreach (arg; args)
    {
        result ~= Variant(arg);
    }
    return result;
}

///
unittest
{
    auto a = variantArray(1, 3.14, "Hi!");
    assert(a[1] == 3.14);
    auto b = Variant(a); // variant array as variant
    assert(b[1] == 3.14);
}

/** Code that needs functionality similar to the $(D boxArray)
function in the $(D std.boxer) module can achieve it like this:
*/
unittest
{
    Variant[] fun(T...)(T args)
    {
        // ...
        return variantArray(args);
    }
}

/**

/**
 * Thrown in three cases:
 *
 * $(OL $(LI An uninitialized Variant is used in any way except
 * assignment and $(D hasValue);) $(LI A $(D get) or
 * $(D coerce) is attempted with an incompatible target type;)
 * $(LI A comparison between $(D Variant) objects of
 * incompatible types is attempted.))
 *
 */

// @@@ BUG IN COMPILER. THE 'STATIC' BELOW SHOULD NOT COMPILE
static class VariantException : Exception
{
    /// The source type in the conversion or comparison
    TypeInfo source;
    /// The target type in the conversion or comparison
    TypeInfo target;
    this(string s)
    {
        super(s);
    }
    this(TypeInfo source, TypeInfo target)
    {
        super("Variant: attempting to use incompatible types "
                            ~ source.toString()
                            ~ " and " ~ target.toString());
        this.source = source;
        this.target = target;
    }
}

unittest
{
    alias W1 = This2Variant!(char, int, This[int]);
    alias W2 = AliasSeq!(int, char[int]);
    static assert(is(W1 == W2));

    alias var_t = Algebraic!(void, string);
    var_t foo = "quux";
}

unittest
{
     alias A = Algebraic!(real, This[], This[int], This[This]);
     A v1, v2, v3;
     v2 = 5.0L;
     v3 = 42.0L;
     //v1 = [ v2 ][];
      auto v = v1.peek!(A[]);
     //writeln(v[0]);
     v1 = [ 9 : v3 ];
     //writeln(v1);
     v1 = [ v3 : v3 ];
     //writeln(v1);
}

unittest
{
    // try it with an oddly small size
    VariantN!(1) test;
    assert(test.size > 1);

    // variantArray tests
    auto heterogeneous = variantArray(1, 4.5, "hi");
    assert(heterogeneous.length == 3);
    auto variantArrayAsVariant = Variant(heterogeneous);
    assert(variantArrayAsVariant[0] == 1);
    assert(variantArrayAsVariant.length == 3);

    // array tests
    auto arr = Variant([1.2].dup);
    auto e = arr[0];
    assert(e == 1.2);
    arr[0] = 2.0;
    assert(arr[0] == 2);
    arr ~= 4.5;
    assert(arr[1] == 4.5);

    // general tests
    Variant a;
    auto b = Variant(5);
    assert(!b.peek!(real) && b.peek!(int));
    // assign
    a = *b.peek!(int);
    // comparison
    assert(a == b, a.type.toString() ~ " " ~ b.type.toString());
    auto c = Variant("this is a string");
    assert(a != c);
    // comparison via implicit conversions
    a = 42; b = 42.0; assert(a == b);

    // try failing conversions
    bool failed = false;
    try
    {
        auto d = c.get!(int);
    }
    catch (Exception e)
    {
        //writeln(stderr, e.toString);
        failed = true;
    }
    assert(failed); // :o)

    // toString tests
    a = Variant(42); assert(a.toString() == "42");
    a = Variant(42.22); assert(a.toString() == "42.22");

    // coerce tests
    a = Variant(42.22); assert(a.coerce!(int) == 42);
    a = cast(short) 5; assert(a.coerce!(double) == 5);
    a = Variant("10"); assert(a.coerce!int == 10);

    a = Variant(1);
    assert(a.coerce!bool);
    a = Variant(0);
    assert(!a.coerce!bool);

    a = Variant(1.0);
    assert(a.coerce!bool);
    a = Variant(0.0);
    assert(!a.coerce!bool);
    a = Variant(float.init);
    assertThrown!ConvException(a.coerce!bool);

    a = Variant("true");
    assert(a.coerce!bool);
    a = Variant("false");
    assert(!a.coerce!bool);
    a = Variant("");
    assertThrown!ConvException(a.coerce!bool);

    // Object tests
    class B1 {}
    class B2 : B1 {}
    a = new B2;
    assert(a.coerce!(B1) !is null);
    a = new B1;
    assert(collectException(a.coerce!(B2) is null));
    a = cast(Object) new B2; // lose static type info; should still work
    assert(a.coerce!(B2) !is null);

//     struct Big { int a[45]; }
//     a = Big.init;

    // hash
    assert(a.toHash() != 0);
}

// tests adapted from
// http://www.dsource.org/projects/tango/browser/trunk/tango/core/Variant.d?rev=2601
unittest
{
    Variant v;

    assert(!v.hasValue);
    v = 42;
    assert( v.peek!(int) );
    assert( v.convertsTo!(long) );
    assert( v.get!(int) == 42 );
    assert( v.get!(long) == 42L );
    assert( v.get!(ulong) == 42uL );

    v = "Hello, World!";
    assert( v.peek!(string) );

    assert( v.get!(string) == "Hello, World!" );
    assert(!is(char[] : wchar[]));
    assert( !v.convertsTo!(wchar[]) );
    assert( v.get!(string) == "Hello, World!" );

    // Literal arrays are dynamically-typed
    v = cast(int[4]) [1,2,3,4];
    assert( v.peek!(int[4]) );
    assert( v.get!(int[4]) == [1,2,3,4] );

    {
         v = [1,2,3,4,5];
         assert( v.peek!(int[]) );
         assert( v.get!(int[]) == [1,2,3,4,5] );
    }

    v = 3.1413;
    assert( v.peek!(double) );
    assert( v.convertsTo!(real) );
    //@@@ BUG IN COMPILER: DOUBLE SHOULD NOT IMPLICITLY CONVERT TO FLOAT
    assert( !v.convertsTo!(float) );
    assert( *v.peek!(double) == 3.1413 );

    auto u = Variant(v);
    assert( u.peek!(double) );
    assert( *u.peek!(double) == 3.1413 );

    // operators
    v = 38;
    assert( v + 4 == 42 );
    assert( 4 + v == 42 );
    assert( v - 4 == 34 );
    assert( Variant(4) - v == -34 );
    assert( v * 2 == 76 );
    assert( 2 * v == 76 );
    assert( v / 2 == 19 );
    assert( Variant(2) / v == 0 );
    assert( v % 2 == 0 );
    assert( Variant(2) % v == 2 );
    assert( (v & 6) == 6 );
    assert( (6 & v) == 6 );
    assert( (v | 9) == 47 );
    assert( (9 | v) == 47 );
    assert( (v ^ 5) == 35 );
    assert( (5 ^ v) == 35 );
    assert( v << 1 == 76 );
    assert( Variant(1) << Variant(2) == 4 );
    assert( v >> 1 == 19 );
    assert( Variant(4) >> Variant(2) == 1 );
    assert( Variant("abc") ~ "def" == "abcdef" );
    assert( Variant("abc") ~ Variant("def") == "abcdef" );

    v = 38;
    v += 4;
    assert( v == 42 );
    v = 38; v -= 4; assert( v == 34 );
    v = 38; v *= 2; assert( v == 76 );
    v = 38; v /= 2; assert( v == 19 );
    v = 38; v %= 2; assert( v == 0 );
    v = 38; v &= 6; assert( v == 6 );
    v = 38; v |= 9; assert( v == 47 );
    v = 38; v ^= 5; assert( v == 35 );
    v = 38; v <<= 1; assert( v == 76 );
    v = 38; v >>= 1; assert( v == 19 );
    v = 38; v += 1;  assert( v < 40 );

    v = "abc";
    v ~= "def";
    assert( v == "abcdef", *v.peek!(char[]) );
    assert( Variant(0) < Variant(42) );
    assert( Variant(42) > Variant(0) );
    assert( Variant(42) > Variant(0.1) );
    assert( Variant(42.1) > Variant(1) );
    assert( Variant(21) == Variant(21) );
    assert( Variant(0) != Variant(42) );
    assert( Variant("bar") == Variant("bar") );
    assert( Variant("foo") != Variant("bar") );

    {
        auto v1 = Variant(42);
        auto v2 = Variant("foo");
        auto v3 = Variant(1+2.0i);

        int[Variant] hash;
        hash[v1] = 0;
        hash[v2] = 1;
        hash[v3] = 2;

        assert( hash[v1] == 0 );
        assert( hash[v2] == 1 );
        assert( hash[v3] == 2 );
    }

    {
        int[char[]] hash;
        hash["a"] = 1;
        hash["b"] = 2;
        hash["c"] = 3;
        Variant vhash = hash;

        assert( vhash.get!(int[char[]])["a"] == 1 );
        assert( vhash.get!(int[char[]])["b"] == 2 );
        assert( vhash.get!(int[char[]])["c"] == 3 );
    }
}

unittest
{
    // bug 1558
    Variant va=1;
    Variant vb=-2;
    assert((va+vb).get!(int) == -1);
    assert((va-vb).get!(int) == 3);
}

unittest
{
    Variant a;
    a=5;
    Variant b;
    b=a;
    Variant[] c;
    c = variantArray(1, 2, 3.0, "hello", 4);
    assert(c[3] == "hello");
}

unittest
{
    Variant v = 5;
    assert (!__traits(compiles, v.coerce!(bool delegate())));
}


unittest
{
    struct Huge {
        real a, b, c, d, e, f, g;
    }

    Huge huge;
    huge.e = 42;
    Variant v;
    v = huge;  // Compile time error.
    assert(v.get!(Huge).e == 42);
}

unittest
{
    const x = Variant(42);
    auto y1 = x.get!(const int);
    // @@@BUG@@@
    //auto y2 = x.get!(immutable int)();
}

// test iteration
unittest
{
    auto v = Variant([ 1, 2, 3, 4 ][]);
    auto j = 0;
    foreach (int i; v)
    {
        assert(i == ++j);
    }
    assert(j == 4);
}

// test convertibility
unittest
{
    auto v = Variant("abc".dup);
    assert(v.convertsTo!(char[]));
}

// http://d.puremagic.com/issues/show_bug.cgi?id=5424
unittest
{
    interface A {
        void func1();
    }
    static class AC: A {
        void func1() {
        }
    }

    A a = new AC();
    a.func1();
    Variant b = Variant(a);
}

unittest
{
    // bug 7070
    Variant v;
    v = null;
}

// Class and interface opEquals, issue 12157
unittest
{
    class Foo { }

    class DerivedFoo : Foo { }

    Foo f1 = new Foo();
    Foo f2 = new DerivedFoo();

    Variant v1 = f1, v2 = f2;
    assert(v1 == f1);
    assert(v1 != new Foo());
    assert(v1 != f2);
    assert(v2 != v1);
    assert(v2 == f2);
}

// Const parameters with opCall, issue 11361.
unittest
{
    static string t1(string c) {
        return c ~ "a";
    }

    static const(char)[] t2(const(char)[] p) {
        return p ~ "b";
    }

    static char[] t3(int p) {
        return p.text.dup;
    }

    Variant v1 = &t1;
    Variant v2 = &t2;
    Variant v3 = &t3;

    assert(v1("abc") == "abca");
    assert(v1("abc").type == typeid(string));
    assert(v2("abc") == "abcb");

    assert(v2(cast(char[])("abc".dup)) == "abcb");
    assert(v2("abc").type == typeid(const(char)[]));

    assert(v3(4) == ['4']);
    assert(v3(4).type == typeid(char[]));
}

// issue 12071
unittest
{
    static struct Structure { int data; }
    alias VariantTest = Algebraic!(Structure delegate());

    bool called = false;
    Structure example()
    {
        called = true;
        return Structure.init;
    }
    auto m = VariantTest(&example);
    m();
    assert(called);
}

// Ordering comparisons of incompatible types, e.g. issue 7990.
unittest
{
    assertThrown!VariantException(Variant(3) < "a");
    assertThrown!VariantException("a" < Variant(3));
    assertThrown!VariantException(Variant(3) < Variant("a"));

    assertThrown!VariantException(Variant.init < Variant(3));
    assertThrown!VariantException(Variant(3) < Variant.init);
}

// Handling of unordered types, e.g. issue 9043.
unittest
{
    static struct A { int a; }

    assert(Variant(A(3)) != A(4));

    assertThrown!VariantException(Variant(A(3)) < A(4));
    assertThrown!VariantException(A(3) < Variant(A(4)));
    assertThrown!VariantException(Variant(A(3)) < Variant(A(4)));
}

// Handling of empty types and arrays, e.g. issue 10958
unittest
{
    class EmptyClass { }
    struct EmptyStruct { }
    alias EmptyArray = void[0];
    alias Alg = Algebraic!(EmptyClass, EmptyStruct, EmptyArray);

    Variant testEmpty(T)()
    {
        T inst;
        Variant v = inst;
        assert(v.get!T == inst);
        assert(v.peek!T !is null);
        assert(*v.peek!T == inst);
        Alg alg = inst;
        assert(alg.get!T == inst);
        return v;
    }

    testEmpty!EmptyClass();
    testEmpty!EmptyStruct();
    testEmpty!EmptyArray();

    // EmptyClass/EmptyStruct sizeof is 1, so we have this to test just size 0.
    EmptyArray arr = EmptyArray.init;
    Algebraic!(EmptyArray) a = arr;
    assert(a.length == 0);
    assert(a.get!EmptyArray == arr);
}

// Handling of void function pointers / delegates, e.g. issue 11360
unittest
{
    static void t1() { }
    Variant v = &t1;
    assert(v() == Variant.init);

    static int t2() { return 3; }
    Variant v2 = &t2;
    assert(v2() == 3);
}

// Using peek for large structs, issue 8580
unittest
{
    struct TestStruct(bool pad)
    {
        int val1;
        static if (pad)
            ubyte[Variant.size] padding;
        int val2;
    }

    void testPeekWith(T)()
    {
        T inst;
        inst.val1 = 3;
        inst.val2 = 4;
        Variant v = inst;
        T* original = v.peek!T;
        assert(original.val1 == 3);
        assert(original.val2 == 4);
        original.val1 = 6;
        original.val2 = 8;
        T modified = v.get!T;
        assert(modified.val1 == 6);
        assert(modified.val2 == 8);
    }

    testPeekWith!(TestStruct!false)();
    testPeekWith!(TestStruct!true)();
}

/**
 * Applies a delegate or function to the given Algebraic depending on the held type,
 * ensuring that all types are handled by the visiting functions.
 *
 * The delegate or function having the currently held value as parameter is called
 * with $(D variant)'s current value. Visiting handlers are passed
 * in the template parameter list.
 * It is statically ensured that all types of
 * $(D variant) are handled across all handlers.
 * $(D visit) allows delegates and static functions to be passed
 * as parameters.
 *
 * If a function without parameters is specified, this function is called
 * when variant doesn't hold a value. Exactly one parameter-less function
 * is allowed.
 *
 * Duplicate overloads matching the same type in one of the visitors are disallowed.
 *
 * Returns: The return type of visit is deduced from the visiting functions and must be
 * the same across all overloads.
 * Throws: If no parameter-less, error function is specified:
 * $(D VariantException) if $(D variant) doesn't hold a value.
 */
template visit(Handler ...)
    if (Handler.length > 0)
{
    auto visit(VariantType)(VariantType variant)
        if (isAlgebraic!VariantType)
    {
        return visitImpl!(true, VariantType, Handler)(variant);
    }
}

///
unittest
{
    Algebraic!(int, string) variant;

    variant = 10;
    assert(variant.visit!((string s) => cast(int)s.length,
                          (int i)    => i)()
                          == 10);
    variant = "string";
    assert(variant.visit!((int i) => i,
                          (string s) => cast(int)s.length)()
                          == 6);

    // Error function usage
    Algebraic!(int, string) emptyVar;
    auto rslt = emptyVar.visit!((string s) => cast(int)s.length,
                          (int i)    => i,
                          () => -1)();
    assert(rslt == -1);
}

unittest
{
    Algebraic!(size_t, string) variant;

    // not all handled check
    static assert(!__traits(compiles, variant.visit!((size_t i){ })() ));

    variant = cast(size_t)10;
    auto which = 0;
    variant.visit!( (string s) => which = 1,
                    (size_t i) => which = 0
                    )();

    // integer overload was called
    assert(which == 0);

    // mustn't compile as generic Variant not supported
    Variant v;
    static assert(!__traits(compiles, v.visit!((string s) => which = 1,
                                               (size_t i) => which = 0
                                                )()
                                                ));

    static size_t func(string s) {
        return s.length;
    }

    variant = "test";
    assert( 4 == variant.visit!(func,
                                (size_t i) => i
                                )());

    Algebraic!(int, float, string) variant2 = 5.0f;
    // Shouldn' t compile as float not handled by visitor.
    static assert(!__traits(compiles, variant2.visit!(
                        (int) {},
                        (string) {})()));

    Algebraic!(size_t, string, float) variant3;
    variant3 = 10.0f;
    auto floatVisited = false;

    assert(variant3.visit!(
                 (float f) { floatVisited = true; return cast(size_t)f; },
                 func,
                 (size_t i) { return i; }
                 )() == 10);
    assert(floatVisited == true);

    Algebraic!(float, string) variant4;

    assert(variant4.visit!(func, (float f) => cast(size_t)f, () => size_t.max)() == size_t.max);

    // double error func check
    static assert(!__traits(compiles,
                            visit!(() => size_t.max, func, (float f) => cast(size_t)f, () => size_t.max)(variant4))
                 );
}

/**
 * Behaves as $(D visit) but doesn't enforce that all types are handled
 * by the visiting functions.
 *
 * If a parameter-less function is specified it is called when
 * either $(D variant) doesn't hold a value or holds a type
 * which isn't handled by the visiting functions.
 *
 * Returns: The return type of tryVisit is deduced from the visiting functions and must be
 * the same across all overloads.
 * Throws: If no parameter-less, error function is specified: $(D VariantException) if
 *         $(D variant) doesn't hold a value or
 *         if $(D variant) holds a value which isn't handled by the visiting
 *         functions.
 */
template tryVisit(Handler ...)
    if (Handler.length > 0)
{
    auto tryVisit(VariantType)(VariantType variant)
        if (isAlgebraic!VariantType)
    {
        return visitImpl!(false, VariantType, Handler)(variant);
    }
}

///
unittest
{
    Algebraic!(int, string) variant;

    variant = 10;
    auto which = -1;
    variant.tryVisit!((int i) { which = 0; })();
    assert(which == 0);

    // Error function usage
    variant = "test";
    variant.tryVisit!((int i) { which = 0; },
                      ()      { which = -100; })();
    assert(which == -100);
}

unittest
{
    Algebraic!(int, string) variant;

    variant = 10;
    auto which = -1;
    variant.tryVisit!((int i){ which = 0; })();

    assert(which == 0);

    variant = "test";

    assertThrown!VariantException(variant.tryVisit!((int i) { which = 0; })());

    void errorfunc()
    {
        which = -1;
    }

    variant.tryVisit!((int i) { which = 0; }, errorfunc)();

    assert(which == -1);
}

private template isAlgebraic(Type)
{
    static if (is(Type _ == VariantN!T, T...))
        enum isAlgebraic = T.length >= 2; // T[0] == maxDataSize, T[1..$] == AllowedTypesParam
    else
        enum isAlgebraic = false;
}

unittest
{
    static assert(!isAlgebraic!(Variant));
    static assert( isAlgebraic!(Algebraic!(string)));
    static assert( isAlgebraic!(Algebraic!(int, int[])));
}

private auto visitImpl(bool Strict, VariantType, Handler...)(VariantType variant)
    if (isAlgebraic!VariantType && Handler.length > 0)
{
    alias AllowedTypes = VariantType.AllowedTypes;


    /**
     * Returns: Struct where $(D indices)  is an array which
     * contains at the n-th position the index in Handler which takes the
     * n-th type of AllowedTypes. If an Handler doesn't match an
     * AllowedType, -1 is set. If a function in the delegates doesn't
     * have parameters, the field $(D exceptionFuncIdx) is set;
     * otherwise it's -1.
     */
    auto visitGetOverloadMap()
    {
        struct Result {
            int[AllowedTypes.length] indices;
            int exceptionFuncIdx = -1;
        }

        Result result;

        foreach(tidx, T; AllowedTypes)
        {
            bool added = false;
            foreach(dgidx, dg; Handler)
            {
                // Handle normal function objects
                static if (isSomeFunction!dg)
                {
                    alias Params = Parameters!dg;
                    static if (Params.length == 0)
                    {
                        // Just check exception functions in the first
                        // inner iteration (over delegates)
                        if (tidx > 0)
                            continue;
                        else
                        {
                            if (result.exceptionFuncIdx != -1)
                                assert(false, "duplicate parameter-less (error-)function specified");
                            result.exceptionFuncIdx = dgidx;
                        }
                    }
                    else if (is(Unqual!(Params[0]) == T))
                    {
                        if (added)
                            assert(false, "duplicate overload specified for type '" ~ T.stringof ~ "'");

                        added = true;
                        result.indices[tidx] = dgidx;
                    }
                }
                // Handle composite visitors with opCall overloads
                else
                {
                    static assert(false, dg.stringof ~ " is not a function or delegate");
                }
            }

            if (!added)
                result.indices[tidx] = -1;
        }

        return result;
    }

    enum HandlerOverloadMap = visitGetOverloadMap();

    if (!variant.hasValue)
    {
        // Call the exception function. The HandlerOverloadMap
        // will have its exceptionFuncIdx field set to value != -1 if an
        // exception function has been specified; otherwise we just through an exception.
        static if (HandlerOverloadMap.exceptionFuncIdx != -1)
            return Handler[ HandlerOverloadMap.exceptionFuncIdx ]();
        else
            throw new VariantException("variant must hold a value before being visited.");
    }

    foreach(idx, T; AllowedTypes)
    {
        if (auto ptr = variant.peek!T)
        {
            enum dgIdx = HandlerOverloadMap.indices[idx];

            static if (dgIdx == -1)
            {
                static if (Strict)
                    static assert(false, "overload for type '" ~ T.stringof ~ "' hasn't been specified");
                else
                {
                    static if (HandlerOverloadMap.exceptionFuncIdx != -1)
                        return Handler[ HandlerOverloadMap.exceptionFuncIdx ]();
                    else
                        throw new VariantException("variant holds value of type '" ~ T.stringof ~ "' but no visitor has been provided");
                }
            }
            else
            {
                return Handler[ dgIdx ](*ptr);
            }
        }
    }

    assert(false);
}

unittest
{
    // validate that visit can be called with a const type
    struct Foo { int depth; }
    struct Bar { int depth; }
    alias FooBar = Algebraic!(Foo, Bar);

    int depth(in FooBar fb) {
        return fb.visit!((Foo foo) => foo.depth,
                         (Bar bar) => bar.depth);
    }

    FooBar fb = Foo(3);
    assert(depth(fb) == 3);
}

unittest
{
    // http://d.puremagic.com/issues/show_bug.cgi?id=5310
    const Variant a;
    assert(a == a);
    Variant b;
    assert(a == b);
    assert(b == a);
}

unittest
{
    // http://d.puremagic.com/issues/show_bug.cgi?id=10017
    static struct S
    {
        ubyte[Variant.size + 1] s;
    }

    Variant v1, v2;
    v1 = S(); // the payload is allocated on the heap
    v2 = v1;  // AssertError: target must be non-null
    assert(v1 == v2);
}
unittest
{
    // http://d.puremagic.com/issues/show_bug.cgi?id=7069
    Variant v;

    int i = 10;
    v = i;
    foreach (qual; AliasSeq!(MutableOf, ConstOf))
    {
        assert(v.get!(qual!int) == 10);
        assert(v.get!(qual!float) == 10.0f);
    }
    foreach (qual; AliasSeq!(ImmutableOf, SharedOf, SharedConstOf))
    {
        assertThrown!VariantException(v.get!(qual!int));
    }

    const(int) ci = 20;
    v = ci;
    foreach (qual; AliasSeq!(ConstOf))
    {
        assert(v.get!(qual!int) == 20);
        assert(v.get!(qual!float) == 20.0f);
    }
    foreach (qual; AliasSeq!(MutableOf, ImmutableOf, SharedOf, SharedConstOf))
    {
        assertThrown!VariantException(v.get!(qual!int));
        assertThrown!VariantException(v.get!(qual!float));
    }

    immutable(int) ii = ci;
    v = ii;
    foreach (qual; AliasSeq!(ImmutableOf, ConstOf, SharedConstOf))
    {
        assert(v.get!(qual!int) == 20);
        assert(v.get!(qual!float) == 20.0f);
    }
    foreach (qual; AliasSeq!(MutableOf, SharedOf))
    {
        assertThrown!VariantException(v.get!(qual!int));
        assertThrown!VariantException(v.get!(qual!float));
    }

    int[] ai = [1,2,3];
    v = ai;
    foreach (qual; AliasSeq!(MutableOf, ConstOf))
    {
        assert(v.get!(qual!(int[])) == [1,2,3]);
        assert(v.get!(qual!(int)[]) == [1,2,3]);
    }
    foreach (qual; AliasSeq!(ImmutableOf, SharedOf, SharedConstOf))
    {
        assertThrown!VariantException(v.get!(qual!(int[])));
        assertThrown!VariantException(v.get!(qual!(int)[]));
    }

    const(int[]) cai = [4,5,6];
    v = cai;
    foreach (qual; AliasSeq!(ConstOf))
    {
        assert(v.get!(qual!(int[])) == [4,5,6]);
        assert(v.get!(qual!(int)[]) == [4,5,6]);
    }
    foreach (qual; AliasSeq!(MutableOf, ImmutableOf, SharedOf, SharedConstOf))
    {
        assertThrown!VariantException(v.get!(qual!(int[])));
        assertThrown!VariantException(v.get!(qual!(int)[]));
    }

    immutable(int[]) iai = [7,8,9];
    v = iai;
    //assert(v.get!(immutable(int[])) == [7,8,9]);   // Bug ??? runtime error
    assert(v.get!(immutable(int)[]) == [7,8,9]);
    assert(v.get!(const(int[])) == [7,8,9]);
    assert(v.get!(const(int)[]) == [7,8,9]);
    //assert(v.get!(shared(const(int[]))) == cast(shared const)[7,8,9]);    // Bug ??? runtime error
    //assert(v.get!(shared(const(int))[]) == cast(shared const)[7,8,9]);    // Bug ??? runtime error
    foreach (qual; AliasSeq!(MutableOf))
    {
        assertThrown!VariantException(v.get!(qual!(int[])));
        assertThrown!VariantException(v.get!(qual!(int)[]));
    }

    class A {}
    class B : A {}
    B b = new B();
    v = b;
    foreach (qual; AliasSeq!(MutableOf, ConstOf))
    {
        assert(v.get!(qual!B) is b);
        assert(v.get!(qual!A) is b);
        assert(v.get!(qual!Object) is b);
    }
    foreach (qual; AliasSeq!(ImmutableOf, SharedOf, SharedConstOf))
    {
        assertThrown!VariantException(v.get!(qual!B));
        assertThrown!VariantException(v.get!(qual!A));
        assertThrown!VariantException(v.get!(qual!Object));
    }

    const(B) cb = new B();
    v = cb;
    foreach (qual; AliasSeq!(ConstOf))
    {
        assert(v.get!(qual!B) is cb);
        assert(v.get!(qual!A) is cb);
        assert(v.get!(qual!Object) is cb);
    }
    foreach (qual; AliasSeq!(MutableOf, ImmutableOf, SharedOf, SharedConstOf))
    {
        assertThrown!VariantException(v.get!(qual!B));
        assertThrown!VariantException(v.get!(qual!A));
        assertThrown!VariantException(v.get!(qual!Object));
    }

    immutable(B) ib = new immutable(B)();
    v = ib;
    foreach (qual; AliasSeq!(ImmutableOf, ConstOf, SharedConstOf))
    {
        assert(v.get!(qual!B) is ib);
        assert(v.get!(qual!A) is ib);
        assert(v.get!(qual!Object) is ib);
    }
    foreach (qual; AliasSeq!(MutableOf, SharedOf))
    {
        assertThrown!VariantException(v.get!(qual!B));
        assertThrown!VariantException(v.get!(qual!A));
        assertThrown!VariantException(v.get!(qual!Object));
    }

    shared(B) sb = new shared B();
    v = sb;
    foreach (qual; AliasSeq!(SharedOf, SharedConstOf))
    {
        assert(v.get!(qual!B) is sb);
        assert(v.get!(qual!A) is sb);
        assert(v.get!(qual!Object) is sb);
    }
    foreach (qual; AliasSeq!(MutableOf, ImmutableOf, ConstOf))
    {
        assertThrown!VariantException(v.get!(qual!B));
        assertThrown!VariantException(v.get!(qual!A));
        assertThrown!VariantException(v.get!(qual!Object));
    }

    shared(const(B)) scb = new shared const B();
    v = scb;
    foreach (qual; AliasSeq!(SharedConstOf))
    {
        assert(v.get!(qual!B) is scb);
        assert(v.get!(qual!A) is scb);
        assert(v.get!(qual!Object) is scb);
    }
    foreach (qual; AliasSeq!(MutableOf, ConstOf, ImmutableOf, SharedOf))
    {
        assertThrown!VariantException(v.get!(qual!B));
        assertThrown!VariantException(v.get!(qual!A));
        assertThrown!VariantException(v.get!(qual!Object));
    }
}

unittest
{
    static struct DummyScope
    {
        // https://d.puremagic.com/issues/show_bug.cgi?id=12540
        alias Alias12540 = Algebraic!Class12540;

        static class Class12540
        {
            Alias12540 entity;
        }
    }
}

unittest
{
    // https://issues.dlang.org/show_bug.cgi?id=10194
    // Also test for elaborate copying
    static struct S
    {
        @disable this();
        this(int dummy)
        {
            ++cnt;
        }

        this(this)
        {
            ++cnt;
        }

        @disable S opAssign();

        ~this()
        {
            --cnt;
            assert(cnt >= 0);
        }
        static int cnt = 0;
    }

    {
        Variant v;
        {
            v = S(0);
            assert(S.cnt == 1);
        }
        assert(S.cnt == 1);

        // assigning a new value should destroy the existing one
        v = 0;
        assert(S.cnt == 0);

        // destroying the variant should destroy it's current value
        v = S(0);
        assert(S.cnt == 1);
    }
    assert(S.cnt == 0);
}

unittest
{
    // Bugzilla 13300
    static struct S
    {
        this(this) {}
        ~this() {}
    }

    static assert( hasElaborateCopyConstructor!(Variant));
    static assert(!hasElaborateCopyConstructor!(Algebraic!bool));
    static assert( hasElaborateCopyConstructor!(Algebraic!S));
    static assert( hasElaborateCopyConstructor!(Algebraic!(bool, S)));

    static assert( hasElaborateDestructor!(Variant));
    static assert(!hasElaborateDestructor!(Algebraic!bool));
    static assert( hasElaborateDestructor!(Algebraic!S));
    static assert( hasElaborateDestructor!(Algebraic!(bool, S)));

    import std.array;
    alias Value = Algebraic!bool;

    static struct T
    {
        Value value;
        @disable this();
    }
    auto a = appender!(T[]);
}

unittest
{
    // Bugzilla 13871
    alias A = Algebraic!(int, typeof(null));
    static struct B { A value; }
    alias C = std.variant.Algebraic!B;

    C var;
    var = C(B());
}

unittest
{
    // Make sure Variant can handle types with opDispatch but no length field.
    struct SWithNoLength
    {
        void opDispatch(string s)() { }
    }

    struct SWithLength
    {
        @property int opDispatch(string s)()
        {
            // Assume that s == "length"
            return 5; // Any value is OK for test.
        }
    }

    SWithNoLength sWithNoLength;
    Variant v = sWithNoLength;
    assertThrown!VariantException(v.length);

    SWithLength sWithLength;
    v = sWithLength;
    assertNotThrown!VariantException(v.get!SWithLength.length);
    assertThrown!VariantException(v.length);
}

unittest
{
    // Bugzilla 13534
    static assert(!__traits(compiles, () @safe {
        auto foo() @system { return 3; }
        auto v = Variant(&foo);
        v(); // foo is called in safe code!?
    }));
}

unittest
{
    // Bugzilla 15039
    import std.variant;
    import std.typecons;

    alias IntTypedef = Typedef!int;
    alias Obj = Algebraic!(int, IntTypedef, This[]);

    Obj obj = 1;

    obj.visit!(
        (int x) => {},
        (IntTypedef x) => {},
        (Obj[] x) => {},
    );
}<|MERGE_RESOLUTION|>--- conflicted
+++ resolved
@@ -89,19 +89,7 @@
 
 struct This;
 
-<<<<<<< HEAD
-private template This2Variant(V, T...)
-{
-    // Test if it compiles because right now type replacement does not work for
-    // functions involving local types.
-    static if (__traits(compiles, AliasSeq!(ReplaceType!(This, V, T))))
-        alias This2Variant = AliasSeq!(ReplaceType!(This, V, T));
-    else
-        alias This2Variant = AliasSeq!T;
-}
-=======
-private alias This2Variant(V, T...) = TypeTuple!(ReplaceType!(This, V, T));
->>>>>>> 995622e7
+private alias This2Variant(V, T...) = AliasSeq!(ReplaceType!(This, V, T));
 
 /**
  * $(D VariantN) is a back-end type seldom used directly by user
